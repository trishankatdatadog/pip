--- conflicted
+++ resolved
@@ -82,14 +82,10 @@
 
     @classmethod
     def get_remote_url(cls, location):
-<<<<<<< HEAD
+        # type: (str) -> str
         urls = cls.run_command(
             ['info'], show_stdout=False, stdout_only=True, cwd=location
         )
-=======
-        # type: (str) -> str
-        urls = cls.run_command(['info'], cwd=location)
->>>>>>> 609d9d4a
         for line in urls.splitlines():
             line = line.strip()
             for x in ('checkout of branch: ',
