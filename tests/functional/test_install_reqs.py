--- conflicted
+++ resolved
@@ -7,14 +7,8 @@
 
 from pip.backwardcompat import urllib
 from pip.req import Requirements, parse_editable, parse_requirements
-<<<<<<< HEAD
-
-from tests.lib import pyversion, path_to_url
-=======
-from tests.lib import (reset_env, run_pip, write_file, pyversion,
-                       tests_data, path_to_url, find_links,
+from tests.lib import (pyversion, path_to_url,
                        _create_test_package_with_subdirectory)
->>>>>>> d16281f1
 from tests.lib.local_repos import local_checkout
 from tests.lib.path import Path
 
@@ -105,31 +99,19 @@
             'be "simple" but was "%s"' % downloaded[2]
 
 
-<<<<<<< HEAD
 def test_install_local_editable_with_extras(script, data):
     to_install = data.packages.join("LocalExtras")
     res = script.pip('install', '-e', to_install + '[bar]', expect_error=False)
     assert script.site_packages/'easy-install.pth' in res.files_updated, str(result)
     assert script.site_packages/'LocalExtras.egg-link' in res.files_created, str(result)
     assert script.site_packages/'simple' in res.files_created, str(result)
-=======
-
-def test_install_local_editable_with_extras():
-    env = reset_env()
-    to_install = os.path.abspath(os.path.join(tests_data, 'packages', 'LocalExtras'))
-    res = run_pip('install', '-e', to_install + '[bar]', expect_error=False)
-    assert env.site_packages/'easy-install.pth' in res.files_updated, str(result)
-    assert env.site_packages/'LocalExtras.egg-link' in res.files_created, str(result)
-    assert env.site_packages/'simple' in res.files_created, str(result)
 
 
-def test_install_local_editable_with_subdirectory():
-    env = reset_env()
-    version_pkg_path = _create_test_package_with_subdirectory(env,
+def test_install_local_editable_with_subdirectory(script):
+    version_pkg_path = _create_test_package_with_subdirectory(script,
                                                               'version_subpkg')
-    result = run_pip('install', '-e',
+    result = script.pip('install', '-e',
                     '%s#egg=version_subpkg&subdirectory=version_subpkg' %
                     ('git+file://%s' % version_pkg_path,))
 
-    result.assert_installed('version-subpkg')
->>>>>>> d16281f1
+    result.assert_installed('version-subpkg')